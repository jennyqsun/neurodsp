"""Test filtering plots."""

import numpy as np
<<<<<<< HEAD
from neurodsp.filt import filter_signal, design_fir_filter, compute_frequency_response
from neurodsp.plts.filt import *
=======

from neurodsp.filt import filter_signal
from neurodsp.plts.filt import plot_frequency_response
>>>>>>> 92535d3f
from .util import plot_test

###################################################################################################
###################################################################################################

@plot_test
def test_plot_frequency_response_call():

    # Test plotting through the filter function
    sig = np.random.randn(2000)
    fs = 1000
<<<<<<< HEAD
    sig_filt = filter_signal(sig, fs, 'bandpass', (8, 12), plot_properties=True)
    assert True

@plot_test
def test_plot_filter_properties():

    kernel = design_fir_filter(2000, 1000, 'bandpass', (8, 12), 3)
    f_db, db = compute_frequency_response(kernel, a_vals=1, fs=1000)

    plot_filter_properties(f_db, db, kernel)

    assert True
=======

    sig_filt, kernel = filter_signal(sig, fs, 'bandpass', (8, 12), plot_freq_response=True,
                                     return_kernel=True, verbose=False)
>>>>>>> 92535d3f

@plot_test
def test_plot_frequency_response():

<<<<<<< HEAD
    kernel = design_fir_filter(2000, 1000, 'bandpass', (8, 12), 3)
    f_db, db = compute_frequency_response(kernel, a_vals=1, fs=1000)

    plot_frequency_response(f_db, db)

    assert True

@plot_test
def test_plot_filter_kernel():

    kernel = design_fir_filter(2000, 1000, 'bandpass', (8, 12), 3)

    plot_filter_kernel(kernel)

    assert True
=======
    # Test plotting through the filter function
    sig = np.random.randn(2000)
    fs = 1000
    sig_filt, kernel = filter_signal(sig, fs, 'bandpass', (8, 12),
                                     return_kernel=True, verbose=False)

    plot_frequency_response(fs, kernel)
>>>>>>> 92535d3f
<|MERGE_RESOLUTION|>--- conflicted
+++ resolved
@@ -1,28 +1,14 @@
 """Test filtering plots."""
 
 import numpy as np
-<<<<<<< HEAD
+
 from neurodsp.filt import filter_signal, design_fir_filter, compute_frequency_response
 from neurodsp.plts.filt import *
-=======
 
-from neurodsp.filt import filter_signal
-from neurodsp.plts.filt import plot_frequency_response
->>>>>>> 92535d3f
 from .util import plot_test
 
 ###################################################################################################
 ###################################################################################################
-
-@plot_test
-def test_plot_frequency_response_call():
-
-    # Test plotting through the filter function
-    sig = np.random.randn(2000)
-    fs = 1000
-<<<<<<< HEAD
-    sig_filt = filter_signal(sig, fs, 'bandpass', (8, 12), plot_properties=True)
-    assert True
 
 @plot_test
 def test_plot_filter_properties():
@@ -33,16 +19,10 @@
     plot_filter_properties(f_db, db, kernel)
 
     assert True
-=======
-
-    sig_filt, kernel = filter_signal(sig, fs, 'bandpass', (8, 12), plot_freq_response=True,
-                                     return_kernel=True, verbose=False)
->>>>>>> 92535d3f
 
 @plot_test
 def test_plot_frequency_response():
 
-<<<<<<< HEAD
     kernel = design_fir_filter(2000, 1000, 'bandpass', (8, 12), 3)
     f_db, db = compute_frequency_response(kernel, a_vals=1, fs=1000)
 
@@ -57,13 +37,4 @@
 
     plot_filter_kernel(kernel)
 
-    assert True
-=======
-    # Test plotting through the filter function
-    sig = np.random.randn(2000)
-    fs = 1000
-    sig_filt, kernel = filter_signal(sig, fs, 'bandpass', (8, 12),
-                                     return_kernel=True, verbose=False)
-
-    plot_frequency_response(fs, kernel)
->>>>>>> 92535d3f
+    assert True