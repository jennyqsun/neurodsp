--- conflicted
+++ resolved
@@ -78,7 +78,6 @@
 exponent = -2
 ratio_osc_var = 1
 
-
 def test_sim_filtered_noise():
 
     np.random.seed(0)
@@ -89,13 +88,8 @@
 
     assert np.allclose(np.sum(np.abs(noise - noise_true)), 0, atol=10 ** -5)
 
-
-<<<<<<< HEAD
 def test_sim_oscillation():
-=======
-def test_sim_oscillator():
-
->>>>>>> 92535d3f
+
     np.random.seed(0)
     osc = sim_oscillation(n_seconds, fs, freq, rdsym=rdsym)
     # np.save(os.path.dirname(neurodsp.__file__) + '/tests/data/sim_osc.npy', osc)
@@ -104,37 +98,22 @@
 
     assert np.allclose(np.sum(np.abs(osc - osc_true)), 0, atol=10 ** -5)
 
-
-<<<<<<< HEAD
 def test_sim_noisy_oscillation():
-    np.random.seed(0)
-    osc = sim_noisy_oscillation(n_seconds, fs, freq, 'filtered_powerlaw',
-                               {'exponent': exponent, 'f_range': f_range_filter,
-                                   'filter_order': filter_order},
-=======
-def test_sim_noisy_oscillator():
 
     np.random.seed(0)
     osc = sim_noisy_oscillator(n_seconds, fs, freq, 'filtered_powerlaw',
                                {'exponent': exponent,
                                 'f_range': f_range_filter,
                                 'filter_order': filter_order},
->>>>>>> 92535d3f
                                ratio_osc_var=ratio_osc_var)
-
     # np.save(os.path.dirname(neurodsp.__file__) + '/tests/data/sim_noisy_osc.npy', osc)
     osc_true = np.load(os.path.dirname(
         neurodsp.__file__) + '/tests/data/sim_noisy_osc.npy')
 
     assert np.allclose(np.sum(np.abs(osc - osc_true)), 0, atol=10 ** -5)
 
-
-<<<<<<< HEAD
 def test_sim_bursty_oscillation():
-=======
-def test_sim_bursty_oscillator():
-
->>>>>>> 92535d3f
+
     np.random.seed(0)
     osc = sim_bursty_oscillation(n_seconds, fs, freq, rdsym=rdsym)
     # np.save(os.path.dirname(neurodsp.__file__) + '/tests/data/sim_bursty_osc.npy', osc)
@@ -143,22 +122,13 @@
 
     assert np.allclose(np.sum(np.abs(osc - osc_true)), 0, atol=10 ** -5)
 
-
-<<<<<<< HEAD
 def test_sim_noisy_bursty_oscillation():
-    np.random.seed(0)
-    osc = sim_noisy_bursty_oscillation(n_seconds, fs, freq, 'filtered_powerlaw',
-                                      {'exponent': exponent, 'f_range': f_range_filter,
-                                          'filter_order': filter_order},
-=======
-def test_sim_noisy_bursty_oscillator():
 
     np.random.seed(0)
     osc = sim_noisy_bursty_oscillator(n_seconds, fs, freq, 'filtered_powerlaw',
                                       {'exponent': exponent,
                                        'f_range': f_range_filter,
                                        'filter_order': filter_order},
->>>>>>> 92535d3f
                                       rdsym=.5, ratio_osc_var=1, prob_enter_burst=.2, prob_leave_burst=.2,
                                       cycle_features=None, return_components=False, return_cycle_df=False)
 
@@ -167,7 +137,6 @@
         neurodsp.__file__) + '/tests/data/sim_noisy_bursty_osc.npy')
 
     assert np.allclose(np.sum(np.abs(osc - osc_true)), 0, atol=10 ** -5)
-
 
 def test_sim_poisson_pop():
 
@@ -179,7 +148,6 @@
 
     assert np.allclose(np.sum(np.abs(poisson_noise - poisson_noise_true)), 0, atol=10 ** -5)
 
-
 def test_sim_make_synaptic_kernel():
 
     np.random.seed(0)
@@ -193,7 +161,6 @@
 
     t_ker, fs, tau_r, tau_d = 1., 1000., 0.02, 0.02
     assert np.all(make_synaptic_kernel(t_ker, fs, tau_r, tau_d) >= 0.)
-
 
 def test_sim_synaptic_noise():
 
@@ -205,7 +172,6 @@
 
     assert np.allclose(np.sum(np.abs(syn_noise - syn_noise_true)), 0, atol=10 ** -5)
 
-
 def test_sim_ou_process():
 
     np.random.seed(0)
@@ -216,13 +182,8 @@
 
     assert np.allclose(np.sum(np.abs(ou_noise - ou_noise_true)), 0, atol=10 ** -5)
 
-
-<<<<<<< HEAD
 def test_sim_jittered_oscillation():
-=======
-def test_sim_jittered_oscillator():
-
->>>>>>> 92535d3f
+
     np.random.seed(0)
     jittered_osc = sim_jittered_oscillation(2, 1000, 20, 0.00, ('gaussian', 0.01))
     # np.save(os.path.dirname(neurodsp.__file__) + '/tests/data/sim_jittered_oscillator.npy', jittered_osc)
@@ -231,7 +192,6 @@
 
     assert np.allclose(np.sum(np.abs(jittered_osc - jittered_osc_true)), 0, atol=10 ** -5)
 
-
 def test_make_osc_cycle():
 
     np.random.seed(0)
@@ -242,7 +202,6 @@
 
     assert np.allclose(np.sum(np.abs(gaus_cycle - gaus_cycle_true)), 0, atol=10 ** -5)
 
-
 def test_variable_powerlaw():
 
     np.random.seed(0)
